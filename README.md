--- conflicted
+++ resolved
@@ -470,11 +470,7 @@
 
 GNUPGHOME=/sl/pgp
 
-<<<<<<< HEAD
 LOCAL_FILE_UPLOAD=1
-=======
-LOCAL_FILE_UPLOAD=true
->>>>>>> 782844e2
 ```
 
 
