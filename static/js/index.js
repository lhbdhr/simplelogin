$('.mailbox-select').multipleSelect();

<<<<<<< HEAD
function confirmDeleteAlias() {
  let that = $(this);
  let alias = that.data("alias-email");
  let aliasDomainTrashUrl = that.data("custom-domain-trash-url");

  let message = `也许您想禁用别名？请注意，一旦删除，<b>无法</b>恢复。`;
  if (aliasDomainTrashUrl !== undefined) {
    message = `也许您想禁用别名？删除后，它会移至域
    <a href="${aliasDomainTrashUrl}">垃圾箱</a>`;
  }

  bootbox.dialog({
    title: `删除 ${alias}`,
    message: message,
    size: 'large',
    onEscape: true,
    backdrop: true,
    buttons: {
      disable: {
        label: '禁用别名',
        className: 'btn-primary',
        callback: function () {
          that.closest("form").find('input[name="form-name"]').val("disable-alias");
          that.closest("form").submit();
        }
      },

      delete: {
        label: "确认删除，我已经不需要它了",
        className: 'btn-outline-danger',
        callback: function () {
          that.closest("form").submit();
        }
      },

      cancel: {
        label: '取消',
        className: 'btn-outline-primary'
      },

    }
  });
}

=======
>>>>>>> f7882e97
$(".enable-disable-alias").change(async function () {
  let aliasId = $(this).data("alias");
  let alias = $(this).data("alias-email");

  await disableAlias(aliasId, alias);
});

function getHeaders() {
  return {
    "Content-Type": "application/json",
    "X-Sl-Allowcookies": 'allow',
  }
}

async function disableAlias(aliasId, alias) {
  let oldValue;
  try {
    let res = await fetch(`/api/aliases/${aliasId}/toggle`, {
      method: "POST",
      headers: getHeaders()
    });

    if (res.ok) {
      let json = await res.json();

      if (json.enabled) {
        toastr.success(`${alias} is enabled`);
        $(`#send-email-${aliasId}`).removeClass("disabled");
      } else {
        toastr.success(`${alias} is disabled`);
        $(`#send-email-${aliasId}`).addClass("disabled");
      }
    } else {
      toastr.error("抱歉造成不便！您可以刷新页面并重试吗？", "未知错误");
      // reset to the original value
      oldValue = !$(this).prop("checked");
      $(this).prop("checked", oldValue);
    }
  } catch (e) {
    toastr.error("抱歉造成不便！您可以刷新页面并重试吗？", "未知错误");
    // reset to the original value
    oldValue = !$(this).prop("checked");
    $(this).prop("checked", oldValue);
  }
}

$(".enable-disable-pgp").change(async function (e) {
  let aliasId = $(this).data("alias");
  let alias = $(this).data("alias-email");
  const oldValue = !$(this).prop("checked");
  let newValue = !oldValue;

  try {
    let res = await fetch(`/api/aliases/${aliasId}`, {
      method: "PUT",
      headers: getHeaders(),
      body: JSON.stringify({
        disable_pgp: oldValue,
      }),
    });

    if (res.ok) {
      if (newValue) {
        toastr.success(`PGP 已经为 ${alias} 启用`);
      } else {
        toastr.info(`PGP 已经为 ${alias} 禁用`);
      }
    } else {
      toastr.error("抱歉造成不便！您可以刷新页面并重试吗？", "未知错误");
      // reset to the original value
      $(this).prop("checked", oldValue);
    }
  } catch (err) {
    toastr.error("抱歉造成不便！您可以刷新页面并重试吗？", "未知错误");
    // reset to the original value
    $(this).prop("checked", oldValue);
  }
});

$(".pin-alias").change(async function () {
  let aliasId = $(this).data("alias");
  let alias = $(this).data("alias-email");
  const oldValue = !$(this).prop("checked");
  let newValue = !oldValue;

  try {
    let res = await fetch(`/api/aliases/${aliasId}`, {
      method: "PUT",
      headers: getHeaders(),
      body: JSON.stringify({
        pinned: newValue,
      }),
    });

    if (res.ok) {
      if (newValue) {
        toastr.success(`${alias} 已置顶`);
      } else {
        toastr.info(`${alias} 已取消置顶`);
      }
    } else {
      toastr.error("抱歉造成不便！您可以刷新页面并重试吗？", "未知错误");
      // reset to the original value
      $(this).prop("checked", oldValue);
    }
  } catch (e) {
    toastr.error("抱歉造成不便！您可以刷新页面并重试吗？", "未知错误");
    // reset to the original value
    $(this).prop("checked", oldValue);
  }
});

async function handleNoteChange(aliasId, aliasEmail) {
  const note = document.getElementById(`note-${aliasId}`).value;

  try {
    let res = await fetch(`/api/aliases/${aliasId}`, {
      method: "PUT",
      headers: getHeaders(),
      body: JSON.stringify({
        note: note,
      }),
    });

    if (res.ok) {
      toastr.success(`已保存 ${aliasEmail} 的描述`);
    } else {
      toastr.error("抱歉造成不便！您可以刷新页面并重试吗？", "未知错误");
    }
  } catch (e) {
    toastr.error("抱歉造成不便！您可以刷新页面并重试吗？", "未知错误");
  }

}

function handleNoteFocus(aliasId) {
  document.getElementById(`note-focus-message-${aliasId}`).classList.remove('d-none');
}

function handleNoteBlur(aliasId) {
  document.getElementById(`note-focus-message-${aliasId}`).classList.add('d-none');
}

async function handleMailboxChange(aliasId, aliasEmail) {
  const selectedOptions = document.getElementById(`mailbox-${aliasId}`).selectedOptions;
  const mailbox_ids = Array.from(selectedOptions).map((selectedOption) => selectedOption.value);

  if (mailbox_ids.length === 0) {
    toastr.error("您必须至少选择一个邮箱", "错误");
    return;
  }

  try {
    let res = await fetch(`/api/aliases/${aliasId}`, {
      method: "PUT",
      headers: getHeaders(),
      body: JSON.stringify({
        mailbox_ids: mailbox_ids,
      }),
    });

    if (res.ok) {
      toastr.success(`已为 ${aliasEmail} 更新邮箱`);
    } else {
      toastr.error("抱歉造成不便！您可以刷新页面并重试吗？", "未知错误");
    }
  } catch (e) {
    toastr.error("抱歉造成不便！您可以刷新页面并重试吗？", "未知错误");
  }

}

async function handleDisplayNameChange(aliasId, aliasEmail) {
  const name = document.getElementById(`alias-name-${aliasId}`).value;

  try {
    let res = await fetch(`/api/aliases/${aliasId}`, {
      method: "PUT",
      headers: getHeaders(),
      body: JSON.stringify({
        name: name,
      }),
    });

    if (res.ok) {
      toastr.success(`已为 ${aliasEmail} 保存显示名称`);
    } else {
      toastr.error("抱歉造成不便！您可以刷新页面并重试吗？", "未知错误");
    }
  } catch (e) {
    toastr.error("抱歉造成不便！您可以刷新页面并重试吗？", "未知错误");
  }

}

function handleDisplayNameFocus(aliasId) {
  document.getElementById(`display-name-focus-message-${aliasId}`).classList.remove('d-none');
}

function handleDisplayNameBlur(aliasId) {
  document.getElementById(`display-name-focus-message-${aliasId}`).classList.add('d-none');
}

new Vue({
  el: '#filter-app',
  delimiters: ["[[", "]]"], // necessary to avoid conflict with jinja
  data: {
    showFilter: false,
    showStats: false
  },
  methods: {
    async toggleFilter() {
      let that = this;
      that.showFilter = !that.showFilter;
      store.set('showFilter', that.showFilter);
    },

    async toggleStats() {
      let that = this;
      that.showStats = !that.showStats;
      store.set('showStats', that.showStats);
    }
  },
  async mounted() {
    if (store.get("showFilter"))
      this.showFilter = true;

    if (store.get("showStats"))
      this.showStats = true;
  }
});<|MERGE_RESOLUTION|>--- conflicted
+++ resolved
@@ -1,52 +1,5 @@
 $('.mailbox-select').multipleSelect();
 
-<<<<<<< HEAD
-function confirmDeleteAlias() {
-  let that = $(this);
-  let alias = that.data("alias-email");
-  let aliasDomainTrashUrl = that.data("custom-domain-trash-url");
-
-  let message = `也许您想禁用别名？请注意，一旦删除，<b>无法</b>恢复。`;
-  if (aliasDomainTrashUrl !== undefined) {
-    message = `也许您想禁用别名？删除后，它会移至域
-    <a href="${aliasDomainTrashUrl}">垃圾箱</a>`;
-  }
-
-  bootbox.dialog({
-    title: `删除 ${alias}`,
-    message: message,
-    size: 'large',
-    onEscape: true,
-    backdrop: true,
-    buttons: {
-      disable: {
-        label: '禁用别名',
-        className: 'btn-primary',
-        callback: function () {
-          that.closest("form").find('input[name="form-name"]').val("disable-alias");
-          that.closest("form").submit();
-        }
-      },
-
-      delete: {
-        label: "确认删除，我已经不需要它了",
-        className: 'btn-outline-danger',
-        callback: function () {
-          that.closest("form").submit();
-        }
-      },
-
-      cancel: {
-        label: '取消',
-        className: 'btn-outline-primary'
-      },
-
-    }
-  });
-}
-
-=======
->>>>>>> f7882e97
 $(".enable-disable-alias").change(async function () {
   let aliasId = $(this).data("alias");
   let alias = $(this).data("alias-email");
