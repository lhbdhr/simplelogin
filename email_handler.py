--- conflicted
+++ resolved
@@ -135,13 +135,9 @@
     get_orig_message_from_yahoo_complaint,
     get_mailbox_bounce_info,
     save_email_for_debugging,
-<<<<<<< HEAD
-    get_spamd_result,
+    save_envelope_for_debugging,
+    get_verp_info_from_email,
     generate_verp_email,
-    get_verp_info_from_email,
-=======
-    save_envelope_for_debugging,
->>>>>>> a957cbb3
 )
 from app.errors import (
     NonReverseAliasInReplyPhase,
@@ -166,12 +162,7 @@
     DeletedAlias,
     DomainDeletedAlias,
     Notification,
-<<<<<<< HEAD
-    DmarcCheckResult,
-    SPFCheckResult,
     VerpType,
-=======
->>>>>>> a957cbb3
 )
 from app.pgp_utils import PGPException, sign_data_with_pgpy, sign_data
 from app.utils import sanitize_email
