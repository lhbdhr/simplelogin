--- conflicted
+++ resolved
@@ -75,7 +75,7 @@
     """raised when user cannot create a contact because the plan doesn't allow it"""
 
     def error_for_user(self) -> str:
-        return "Please upgrade to premium to create reverse-alias"
+        return "请升级到付费用户以创建反向别名"
 
 
 class ErrAddressInvalid(SLException):
@@ -85,7 +85,7 @@
         self.address = address
 
     def error_for_user(self) -> str:
-        return f"{self.address} is not a valid email address"
+        return f"{self.address} 不是有效的电子邮件地址"
 
 
 class InvalidContactEmailError(SLException):
@@ -93,7 +93,7 @@
         self.website_email = website_email
 
     def error_for_user(self) -> str:
-        return f"Cannot create contact with invalid email {self.website_email}"
+        return f"无法创建具有无效电子邮件 {self.website_email} 的联系人"
 
 
 class ErrContactAlreadyExists(SLException):
@@ -104,7 +104,7 @@
         self.contact = contact
 
     def error_for_user(self) -> str:
-        return f"{self.contact.website_email} is already added"
+        return f"{self.contact.website_email} 联系人已存在，无法添加"
 
 
 class LinkException(SLException):
@@ -114,34 +114,31 @@
 
 class AccountAlreadyLinkedToAnotherPartnerException(LinkException):
     def __init__(self):
-        super().__init__("This account is already linked to another partner")
+        super().__init__("此帐户已关联至另一个合作伙伴")
 
 
 class AccountAlreadyLinkedToAnotherUserException(LinkException):
     def __init__(self):
-        super().__init__("This account is linked to another user")
+        super().__init__("此帐户已关联至另一用户")
 
 
 class AccountIsUsingAliasAsEmail(LinkException):
     def __init__(self):
-        super().__init__("Your account has an alias as it's email address")
+        super().__init__("您的帐户有一个别名作为其电子邮件地址")
 
 
 class ProtonAccountNotVerified(LinkException):
     def __init__(self):
-        super().__init__(
-            "The Proton account you are trying to use has not been verified"
-        )
+        super().__init__("您尝试使用的 Proton 帐户尚未验证")
 
 
-<<<<<<< HEAD
 class PartnerAccountNotVerified(LinkException):
     def __init__(self):
         super().__init__("您尝试使用的帐户尚未经过验证")
-=======
+
+
 class CannotCreateAliasQuotaExceeded(SLException):
     """raised when an alias cannot be created because there is no quota left"""
 
     def __init__(self):
-        super().__init__("You cannot create more aliases")
->>>>>>> f7882e97
+        super().__init__("您无法创建更多别名")