--- conflicted
+++ resolved
@@ -240,11 +240,8 @@
     enable_user = 10
     stop_trial = 11
     unlink_user = 12
-<<<<<<< HEAD
+    delete_custom_domain = 13
     lifetime_upgrade = 101
-=======
-    delete_custom_domain = 13
->>>>>>> f7882e97
 
 
 class Phase(EnumE):
