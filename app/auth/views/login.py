from flask import request, render_template, redirect, url_for, flash
from flask_login import current_user
from flask_wtf import FlaskForm
from wtforms import StringField, validators

from app.auth.base import auth_bp
from app.auth.views.login_utils import after_login
from app.log import LOG
from app.models import User


class LoginForm(FlaskForm):
    email = StringField("Email", validators=[validators.DataRequired()])
    password = StringField("Password", validators=[validators.DataRequired()])


@auth_bp.route("/login", methods=["GET", "POST"])
def login():
    if current_user.is_authenticated:
        LOG.d("user is already authenticated, redirect to dashboard")
        return redirect(url_for("dashboard.index"))

    form = LoginForm(request.form)
    next_url = request.args.get("next")
    show_resend_activation = False

    if form.validate_on_submit():
        user = User.filter_by(email=form.email.data).first()

        if not user:
<<<<<<< HEAD
            flash("The email entered does not exist in our system", "error")
=======
            flash("Email or password incorrect", "error")
>>>>>>> caa95df5
        elif not user.check_password(form.password.data):
            flash("Email or password incorrect", "error")
        elif not user.activated:
            show_resend_activation = True
            flash(
                "Please check your inbox for the activation email. You can also have this email re-sent",
                "error",
            )
        else:
            return after_login(user, next_url)

    return render_template(
        "auth/login.html",
        form=form,
        next_url=next_url,
        show_resend_activation=show_resend_activation,
    )<|MERGE_RESOLUTION|>--- conflicted
+++ resolved
@@ -28,11 +28,7 @@
         user = User.filter_by(email=form.email.data).first()
 
         if not user:
-<<<<<<< HEAD
-            flash("The email entered does not exist in our system", "error")
-=======
             flash("Email or password incorrect", "error")
->>>>>>> caa95df5
         elif not user.check_password(form.password.data):
             flash("Email or password incorrect", "error")
         elif not user.activated:
