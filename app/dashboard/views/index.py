--- conflicted
+++ resolved
@@ -151,19 +151,15 @@
                 alias_delete.delete_alias(
                     alias, current_user, AliasDeleteReason.ManualAction, commit=True
                 )
-<<<<<<< HEAD
-                flash(f"别名 {email} 已删除", "success")
-=======
                 if (
                     current_user.alias_delete_action
                     == UserAliasDeleteAction.MoveToTrash
                 ):
-                    msg = f"Alias {email} has been moved to the trash"
+                    msg = f"别名 {email} 已移至回收站"
                 else:
-                    msg = f"Alias {email} has been deleted"
+                    msg = f"别名 {email} 已删除"
 
                 flash(msg, "success")
->>>>>>> f7882e97
             elif request.form.get("form-name") == "disable-alias":
                 alias_utils.change_alias_status(
                     alias, enabled=False, message="Set enabled=False from dashboard"
