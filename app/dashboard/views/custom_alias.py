--- conflicted
+++ resolved
@@ -124,13 +124,8 @@
                 )
                 custom_domain = domain_deleted_alias.domain
                 flash(
-<<<<<<< HEAD
-                    f"您之前已删除此别名。您可以在"
-                    f"{custom_domain.domain} “已删除别名”页面中恢复它",
-=======
-                    f"You have deleted this alias before. If you want to re-create it, please delete it from "
-                    f"{custom_domain.domain} 'Deleted Alias' page",
->>>>>>> f7882e97
+                    f"您此前已经删除该别名，如果您希望重新创建它, 请把它从 "
+                    f"{custom_domain.domain} '已删除别名' 页面中移除",
                     "error",
                 )
 
